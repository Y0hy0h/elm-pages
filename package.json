{
  "name": "elm-pages",
  "version": "1.3.0",
  "homepage": "http://elm-pages.com",
  "description": "Type-safe static sites, written in pure elm with your own custom elm-markup syntax.",
  "main": "index.js",
  "scripts": {
    "build": "cd generator && elm make src/Main.elm --output src/Main.js --optimize",
    "test": "elm-test"
  },
  "repository": "https://github.com/dillonkearns/elm-pages",
  "keywords": [
    "elm",
    "JAM stack",
    "ssg",
    "static site generator",
    "pwa"
  ],
  "author": "Dillon Kearns",
  "license": "BSD-3-Clause",
  "dependencies": {
    "@babel/core": "^7.5.5",
    "@babel/preset-env": "^7.5.5",
    "babel-loader": "^8.0.6",
<<<<<<< HEAD
    "chokidar": "^2.1.5",
=======
    "closure-webpack-plugin": "^2.0.1",
>>>>>>> bca521a9
    "copy-webpack-plugin": "^5.0.4",
    "cross-spawn": "6.0.5",
    "css-loader": "^3.2.0",
    "elm": "^0.19.1-3",
    "elm-hot-webpack-loader": "^1.1.2",
    "elm-webpack-loader": "^6.0.0",
    "express": "^4.17.1",
    "favicons-webpack-plugin": "^3.0.0",
    "file-loader": "^4.2.0",
    "find-elm-dependencies": "2.0.2",
    "globby": "^10.0.1",
    "gray-matter": "^4.0.2",
    "html-webpack-plugin": "^4.2.0",
    "imagemin-mozjpeg": "^8.0.0",
    "imagemin-webpack-plugin": "^2.4.2",
    "lodash": "4.17.15",
    "node-sass": "^4.12.0",
    "prerender-spa-plugin": "^3.4.0",
    "raw-loader": "^4.0.0",
    "sass-loader": "^8.0.0",
    "script-ext-html-webpack-plugin": "^2.1.4",
    "style-loader": "^1.0.0",
    "temp": "^0.9.0",
<<<<<<< HEAD
    "terser-webpack-plugin": "^2.3.5",
    "webpack": "^4.41.5",
=======
    "webpack": "4.42.1",
>>>>>>> bca521a9
    "webpack-dev-middleware": "^3.7.0",
    "webpack-hot-middleware": "^2.25.0",
    "webpack-merge": "^4.2.1",
    "workbox-webpack-plugin": "^4.3.1",
    "xhr2": "^0.2.0"
  },
  "devDependencies": {
    "@types/express": "^4.17.0",
    "@types/node": "^12.7.7",
    "@types/webpack": "^4.32.1",
    "@types/webpack-dev-middleware": "^2.0.3",
    "elm-format": "^0.8.2",
    "elm-test": "^0.19.1-revision2",
    "typescript": "^3.6.3"
  },
  "files": [
    "index.js",
    "generator/node-elm-compiler/",
    "generator/src/"
  ],
  "bin": {
    "elm-pages": "generator/src/elm-pages.js"
  }
}<|MERGE_RESOLUTION|>--- conflicted
+++ resolved
@@ -22,11 +22,6 @@
     "@babel/core": "^7.5.5",
     "@babel/preset-env": "^7.5.5",
     "babel-loader": "^8.0.6",
-<<<<<<< HEAD
-    "chokidar": "^2.1.5",
-=======
-    "closure-webpack-plugin": "^2.0.1",
->>>>>>> bca521a9
     "copy-webpack-plugin": "^5.0.4",
     "cross-spawn": "6.0.5",
     "css-loader": "^3.2.0",
@@ -50,12 +45,8 @@
     "script-ext-html-webpack-plugin": "^2.1.4",
     "style-loader": "^1.0.0",
     "temp": "^0.9.0",
-<<<<<<< HEAD
     "terser-webpack-plugin": "^2.3.5",
-    "webpack": "^4.41.5",
-=======
     "webpack": "4.42.1",
->>>>>>> bca521a9
     "webpack-dev-middleware": "^3.7.0",
     "webpack-hot-middleware": "^2.25.0",
     "webpack-merge": "^4.2.1",
